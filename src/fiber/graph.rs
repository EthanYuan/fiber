use super::network::{get_chain_hash, SendPaymentData};
use super::path::NodeHeap;
use super::types::Pubkey;
use super::types::{ChannelAnnouncement, ChannelUpdate, Hash256, NodeAnnouncement};
use crate::fiber::path::{NodeHeapElement, ProbabilityEvaluator};
use crate::fiber::types::PaymentHopData;
use crate::invoice::CkbInvoice;
use ckb_jsonrpc_types::JsonBytes;
use ckb_types::packed::{OutPoint, Script};
use serde::{Deserialize, Serialize};
use serde_with::serde_as;
use std::collections::HashMap;
use tentacle::multiaddr::Multiaddr;
use tentacle::secio::PeerId;
use thiserror::Error;
use tracing::log::error;
use tracing::{debug, info, warn};

const DEFAULT_MIN_PROBABILITY: f64 = 0.01;

#[serde_as]
#[derive(Clone, Debug, PartialEq, Serialize, Deserialize)]
/// Details about a node in the network, known from the network announcement.
pub struct NodeInfo {
    pub node_id: Pubkey,

    // The time when the node was last updated. This is the time of processing the message,
    // not the time of the NodeAnnouncement itself.
    pub timestamp: u64,

    pub anouncement_msg: NodeAnnouncement,
}

#[derive(Clone, Debug, PartialEq, Serialize, Deserialize)]
pub struct ChannelInfo {
    pub funding_tx_block_number: u64,
    pub funding_tx_index: u32,
    pub announcement_msg: ChannelAnnouncement,
    pub node1_to_node2: Option<ChannelUpdateInfo>,
    pub node2_to_node1: Option<ChannelUpdateInfo>,
    // The time that the channel was announced to the network.
    pub timestamp: u64,
}

impl ChannelInfo {
    pub fn out_point(&self) -> OutPoint {
        self.announcement_msg.channel_outpoint.clone()
    }

    pub fn node1(&self) -> Pubkey {
        self.announcement_msg.node1_id
    }

    pub fn node2(&self) -> Pubkey {
        self.announcement_msg.node2_id
    }

    pub fn channel_annoucement_timestamp(&self) -> u64 {
        self.timestamp
    }

    pub fn node1_to_node2_channel_update_flags(&self) -> u8 {
        1
    }

    pub fn node2_to_node1_channel_update_flags(&self) -> u8 {
        0
    }

    pub fn channel_update_node1_to_node2_timestamp(&self) -> Option<u64> {
        self.node1_to_node2.as_ref().map(|x| x.timestamp)
    }

    pub fn channel_update_node2_to_node1_timestamp(&self) -> Option<u64> {
        self.node2_to_node1.as_ref().map(|x| x.timestamp)
    }

    pub fn channel_last_update_time(&self) -> Option<u64> {
        self.node1_to_node2
            .as_ref()
            .map(|n| n.timestamp)
            .max(self.node2_to_node1.as_ref().map(|n| n.timestamp))
    }

    pub fn is_enabled(&self) -> bool {
        self.node1_to_node2.is_some() && self.node2_to_node1.is_some()
    }

    pub fn capacity(&self) -> u128 {
        self.announcement_msg.capacity
    }

    pub fn funding_tx_block_number(&self) -> u64 {
        self.funding_tx_block_number
    }
}

#[derive(Clone, Debug, PartialEq, Serialize, Deserialize)]
pub struct ChannelUpdateInfo {
    // The version is a number that represents the newness of the channel update.
    // It is set by the node that sends the channel update. Larger number means newer update.
    pub version: u64,
    // The timestamp is the time when the channel update was received by the node.
    pub timestamp: u64,
    /// Whether the channel can be currently used for payments (in this one direction).
    pub enabled: bool,
    /// The difference in CLTV values that you must have when routing through this channel.
    pub cltv_expiry_delta: u64,
    /// The minimum value, which must be relayed to the next hop via the channel
    pub htlc_minimum_value: u128,
    /// The maximum value which may be relayed to the next hop via the channel.
    pub htlc_maximum_value: u128,
    pub fee_rate: u64,
    /// Most recent update for the channel received from the network
    /// Mostly redundant with the data we store in fields explicitly.
    /// Everything else is useful only for sending out for initial routing sync.
    /// Not stored if contains excess data to prevent DoS.
    pub last_update_message: ChannelUpdate,
}

#[derive(Clone, Debug)]
pub struct NetworkGraph<S> {
    source: Pubkey,
    channels: HashMap<OutPoint, ChannelInfo>,
    // This is the best height of the network graph, every time the
    // node restarts, we will try to sync the graph from this height - ASSUME_MAX_CHANNEL_HEIGHT_GAP.
    // We assume that we have already synced the graph up to this height - ASSUME_MAX_CHANNEL_HEIGHT_GAP.
    best_height: u64,
    // Similar to the best_height, this is the last update time of the network graph.
    // We assume that we have already synced the graph up to this time - ASSUME_MAX_MESSAGE_TIMESTAMP_GAP.
    last_update_timestamp: u64,
    // when we restarting a node, we will reconnect to these peers
    connected_peer_addresses: HashMap<PeerId, Multiaddr>,
    nodes: HashMap<Pubkey, NodeInfo>,
    store: S,
    chain_hash: Hash256,
}

#[derive(Error, Debug)]
pub enum GraphError {
    #[error("Graph error: {0}")]
    Amount(String),
    #[error("PathFind error: {0}")]
    PathFind(String),
    #[error("Graph other error: {0}")]
    Other(String),
}

#[derive(Clone, Debug)]
pub struct PathEdge {
    pub target: Pubkey,
    pub channel_outpoint: OutPoint,
}

impl<S> NetworkGraph<S>
where
    S: NetworkGraphStateStore + Clone + Send + Sync + 'static,
{
    pub fn new(store: S, source: Pubkey) -> Self {
        let mut network_graph = Self {
            source,
            best_height: 0,
            last_update_timestamp: 0,
            channels: HashMap::new(),
            nodes: HashMap::new(),
            connected_peer_addresses: HashMap::new(),
            store,
            chain_hash: get_chain_hash(),
        };
        network_graph.load_from_store();
        network_graph
    }

    pub fn chain_hash(&self) -> Hash256 {
        self.chain_hash
    }

    fn load_from_store(&mut self) {
        let channels = self.store.get_channels(None);
        for channel in channels.iter() {
            if self.best_height < channel.funding_tx_block_number() {
                self.best_height = channel.funding_tx_block_number();
            }
            if self.last_update_timestamp < channel.timestamp {
                self.last_update_timestamp = channel.timestamp;
            }
            if let Some(channel_update) = channel.node1_to_node2.as_ref() {
                if self.last_update_timestamp < channel_update.timestamp {
                    self.last_update_timestamp = channel_update.timestamp;
                }
            }
            if let Some(channel_update) = channel.node2_to_node1.as_ref() {
                if self.last_update_timestamp < channel_update.timestamp {
                    self.last_update_timestamp = channel_update.timestamp;
                }
            }
            self.channels.insert(channel.out_point(), channel.clone());
        }
        let nodes = self.store.get_nodes(None);
        for node in nodes.iter() {
            if self.last_update_timestamp < node.timestamp {
                self.last_update_timestamp = node.timestamp;
            }
            self.nodes.insert(node.node_id, node.clone());
        }
        for (peer, addr) in self.store.get_connected_peer(None) {
            self.connected_peer_addresses.insert(peer, addr);
        }
    }

    pub fn get_best_height(&self) -> u64 {
        self.best_height
    }

    pub fn get_last_update_timestamp(&self) -> u64 {
        self.last_update_timestamp
    }

    pub fn add_node(&mut self, node_info: NodeInfo) {
        debug!("Adding node to network graph: {:?}", node_info);
        let node_id = node_info.node_id;
        if let Some(old_node) = self.nodes.get(&node_id) {
            if old_node.anouncement_msg.version > node_info.anouncement_msg.version {
                warn!(
                    "Ignoring adding an outdated node info because old node version {} > new node version {}, new node info {:?}, existing node {:?}",
                    old_node.anouncement_msg.version, node_info.anouncement_msg.version,
                    &node_info, &old_node
                );
                return;
            } else if old_node.anouncement_msg.version == node_info.anouncement_msg.version {
                debug!("Repeatedly adding node info, ignoring: {:?}", node_info);
                return;
            }
        }
        if self.last_update_timestamp < node_info.timestamp {
            self.last_update_timestamp = node_info.timestamp;
        }
        self.nodes.insert(node_id, node_info.clone());
        self.store.insert_node(node_info);
    }

    // TODO: If we are syncing with the peers for newest graph, we should
    // not process channels here. Because if the node may restart while syncing is
    // is still ongoing, the next time when the node starts, it may falsely believe
    // that we have already processed channels before the height of this channel.
    pub fn add_channel(&mut self, channel_info: ChannelInfo) {
        assert_ne!(channel_info.node1(), channel_info.node2());
        debug!("Adding channel to network graph: {:?}", channel_info);
        if self.best_height < channel_info.funding_tx_block_number {
            self.best_height = channel_info.funding_tx_block_number;
        }
        if self.last_update_timestamp < channel_info.timestamp {
            self.last_update_timestamp = channel_info.timestamp;
        }
        match self.channels.get(&channel_info.out_point()) {
            Some(channel) => {
                // If the channel already exists, we don't need to update it
                // FIXME: if other fields is different, we should consider it as malioucious and ban the node?
                if channel.node1_to_node2.is_some() || channel.node2_to_node1.is_some() {
                    debug!("channel already exists, ignoring: {:?}", &channel_info);
                    return;
                }
            }
            None => {
                debug!(
                    "Channel not found, saving it to database {:?}",
                    &channel_info
                );
            }
        }
        if let Some(node) = self.nodes.get_mut(&channel_info.node1()) {
            self.store.insert_node(node.clone());
        } else {
            // It is possible that the node announcement is after broadcasted after the channel announcement.
            // So don't just ignore the channel even if we didn't find the node info here.
            warn!("Node1 not found for channel {:?}", &channel_info);
        }
        if let Some(node) = self.nodes.get_mut(&channel_info.node2()) {
            self.store.insert_node(node.clone());
        } else {
            warn!("Node2 not found for channel {:?}", &channel_info);
        }

        let outpoint = channel_info.out_point();
        self.channels.insert(outpoint.clone(), channel_info.clone());
        self.store.insert_channel(channel_info);
        debug!("Successfully added channel {:?}", outpoint);
    }

    pub fn nodes(&self) -> impl Iterator<Item = &NodeInfo> {
        self.nodes.values()
    }

    pub fn get_nodes_with_params(
        &self,
        limit: usize,
        after: Option<JsonBytes>,
    ) -> (Vec<NodeInfo>, JsonBytes) {
        self.store.get_nodes_with_params(limit, after, None)
    }

    pub fn get_channels_with_params(
        &self,
        limit: usize,
        after: Option<JsonBytes>,
    ) -> (Vec<ChannelInfo>, JsonBytes) {
        self.store.get_channels_with_params(limit, after, None)
    }

    pub fn get_node(&self, node_id: Pubkey) -> Option<&NodeInfo> {
        self.nodes.get(&node_id)
    }

    pub fn channels(&self) -> impl Iterator<Item = &ChannelInfo> {
        self.channels.values()
    }

    pub fn get_channel(&self, outpoint: &OutPoint) -> Option<&ChannelInfo> {
        self.channels.get(outpoint)
    }

    pub fn get_channels_by_peer(&self, node_id: Pubkey) -> impl Iterator<Item = &ChannelInfo> {
        self.channels
            .values()
            .filter(move |channel| channel.node1() == node_id || channel.node2() == node_id)
    }

    pub fn get_channels_within_block_range(
        &self,
        start_block: u64,
        end_block: u64,
    ) -> (impl Iterator<Item = &ChannelInfo>, u64, bool) {
        (
            self.channels.values().filter(move |channel| {
                channel.funding_tx_block_number >= start_block
                    && channel.funding_tx_block_number < end_block
            }),
            end_block,
            self.channels
                .values()
                .any(|channel| channel.funding_tx_block_number >= end_block),
        )
    }

    pub fn process_channel_update(&mut self, update: ChannelUpdate) -> Result<(), GraphError> {
        debug!("Processing channel update: {:?}", &update);
        let channel_outpoint = &update.channel_outpoint;
        let Some(channel) = self.channels.get_mut(channel_outpoint) else {
            return Err(GraphError::Other("channel not found".to_string()));
        };
        debug!(
            "Found channel {:?} for channel update {:?}",
            &channel, &update
        );
        let update_info = if update.message_flags & 1 == 1 {
            &mut channel.node1_to_node2
        } else {
            &mut channel.node2_to_node1
        };

        if let Some(info) = update_info {
            if update.version <= info.version {
                // update.version == info.version happens most possibly because we received the
                // broadcast many times. Don't emit too many logs in that case.
                if update.version < info.version {
                    warn!(
                        "Ignoring updating with an outdated channel update {:?} for channel {:?}, current update info: {:?}",
                        &update, channel_outpoint, &info
                    );
                }
                return Ok(());
            }
        }
        *update_info = Some(ChannelUpdateInfo {
            version: update.version,
            timestamp: std::time::UNIX_EPOCH.elapsed().unwrap().as_millis() as u64,
            enabled: true,
            cltv_expiry_delta: update.tlc_locktime_expiry_delta,
            htlc_minimum_value: update.tlc_minimum_value,
            htlc_maximum_value: update.tlc_maximum_value,
            fee_rate: update.tlc_fee_proportional_millionths as u64,
            last_update_message: update.clone(),
        });

        self.store.insert_channel(channel.to_owned());
        debug!(
            "Processed channel update: channel {:?}, update {:?}",
            &channel, &update
        );
        Ok(())
    }

    pub fn check_chain_hash(&self, chain_hash: Hash256) -> bool {
        self.chain_hash == chain_hash
    }

    pub fn add_connected_peer(&mut self, peer_id: &PeerId, address: Multiaddr) {
        self.connected_peer_addresses
            .insert(peer_id.clone(), address.clone());
        self.store.insert_connected_peer(peer_id.clone(), address);
    }

    pub fn get_connected_peers(&self) -> Vec<(&PeerId, &Multiaddr)> {
        self.connected_peer_addresses.iter().collect()
    }

    pub fn get_peers_to_sync_network_graph(&self) -> Vec<(&PeerId, &Multiaddr)> {
        self.connected_peer_addresses.iter().take(3).collect()
    }

    pub fn remove_connected_peer(&mut self, peer_id: &PeerId) {
        self.connected_peer_addresses.remove(peer_id);
        self.store.remove_connected_peer(peer_id);
    }

    pub fn get_node_inbounds(
        &self,
        node_id: Pubkey,
    ) -> impl Iterator<Item = (Pubkey, &ChannelInfo, &ChannelUpdateInfo)> {
        self.channels.values().filter_map(move |channel| {
            if let Some(info) = channel.node1_to_node2.as_ref() {
                if info.enabled && channel.node2() == node_id {
                    return Some((channel.node1(), channel, info));
                }
            }

            if let Some(info) = channel.node2_to_node1.as_ref() {
                if info.enabled && channel.node1() == node_id {
                    return Some((channel.node2(), channel, info));
                }
            }
            None
        })
    }

    pub fn get_source_pubkey(&self) -> Pubkey {
        self.source
    }

    pub fn calculate_fee(&self, amount: u128, fee_proportational_millionths: u128) -> u128 {
        let fee = fee_proportational_millionths * amount;
        let base_fee = fee / 1_000_000;
        let remainder = fee % 1_000_000;
        if remainder > 0 {
            base_fee + 1
        } else {
            base_fee
        }
    }

    #[cfg(test)]
    pub fn reset(&mut self) {
        self.channels.clear();
        self.nodes.clear();
        self.connected_peer_addresses.clear();
    }

<<<<<<< HEAD
    pub fn build_route(
        &self,
        payment_request: SendPaymentData,
    ) -> Result<Vec<OnionInfo>, GraphError> {
=======
    pub fn init_payment_session(&self, payment_request: SendPaymentCommand) -> PaymentSession {
        let payment_session = PaymentSession::new(payment_request, 3);
        if let Some(session) = self
            .store
            .get_payment_session(payment_session.payment_hash())
        {
            return session;
        } else {
            self.store.insert_payment_session(payment_session.clone());
            payment_session
        }
    }

    /// Returns a list of `PaymentHopData` for all nodes in the route, including the origin and the target node.
    pub fn build_route(
        &self,
        payment_request: SendPaymentCommand,
    ) -> Result<Vec<PaymentHopData>, GraphError> {
>>>>>>> 832a4033
        let source = self.get_source_pubkey();
        let target = payment_request.target_pubkey;
        let amount = payment_request.amount;
        let preimage = payment_request.preimage;
        let payment_hash = payment_request.payment_hash;
        let udt_type_script = payment_request.udt_type_script;
        let invoice = payment_request
            .invoice
            .map(|x| x.parse::<CkbInvoice>().unwrap());
        let hash_algorithm = invoice
            .as_ref()
            .and_then(|x| x.hash_algorithm().copied())
            .unwrap_or_default();

        info!(
            "build_route source: {:?} target: {:?} amount: {:?}, payment_hash: {:?}",
            source, target, amount, payment_hash
        );

        let route = self.find_route(
            source,
            target,
            amount,
            payment_request.max_fee_amount,
            udt_type_script,
        )?;
        assert!(!route.is_empty());

        let mut current_amount = amount;
        let mut current_expiry = 0;
        let mut onion_infos = vec![];
        for i in (0..route.len()).rev() {
            let is_last = i == route.len() - 1;
            let (next_hop, next_channel_outpoint) = if is_last {
                (None, None)
            } else {
                (
                    Some(route[i + 1].target),
                    Some(route[i + 1].channel_outpoint.clone()),
                )
            };
            let (fee, expiry) = if is_last {
                (0, 0)
            } else {
                let channel_info = self
                    .get_channel(&route[i + 1].channel_outpoint)
                    .expect("channel not found");
                let channel_update = &if channel_info.node1() == route[i + 1].target {
                    channel_info.node2_to_node1.as_ref()
                } else {
                    channel_info.node1_to_node2.as_ref()
                }
                .expect("channel_update is none");
                let fee_rate = channel_update.fee_rate;
                let fee = self.calculate_fee(current_amount, fee_rate as u128);
                let expiry = channel_update.cltv_expiry_delta;
                (fee, expiry)
            };

            // make sure the final hop's amount is the same as the payment amount
            // the last hop will check the amount from TLC and the amount from the onion packet
            onion_infos.push(PaymentHopData {
                amount: current_amount,
                payment_hash,
                next_hop,
                tlc_hash_algorithm: hash_algorithm,
                expiry: current_expiry,
                channel_outpoint: next_channel_outpoint,
                preimage: if is_last { preimage } else { None },
            });
            current_amount += fee;
            current_expiry += expiry;
        }
        // Add the first hop as the instruction for the current node, so the logic for send HTLC can be reused.
        let next_hop = if !route.is_empty() {
            Some(route[0].target)
        } else {
            None
        };
        onion_infos.push(PaymentHopData {
            amount: current_amount,
            payment_hash,
            next_hop,
            tlc_hash_algorithm: hash_algorithm,
            expiry: current_expiry,
            channel_outpoint: Some(route[0].channel_outpoint.clone()),
            preimage: None,
        });
        onion_infos.reverse();
        assert_eq!(onion_infos.len(), route.len() + 1);
        assert_eq!(onion_infos[route.len()].amount, amount);
        Ok(onion_infos)
    }

    // the algorithm works from target-to-source to find the shortest path
    pub fn find_route(
        &self,
        source: Pubkey,
        target: Pubkey,
        amount: u128,
        max_fee_amount: Option<u128>,
        udt_type_script: Option<Script>,
    ) -> Result<Vec<PathEdge>, GraphError> {
        let started_time = std::time::Instant::now();
        let nodes_len = self.nodes.len();
        let mut result = vec![];
        let mut nodes_visited = 0;
        let mut edges_expanded = 0;
        let mut nodes_heap = NodeHeap::new(nodes_len);
        let mut distances = HashMap::<Pubkey, NodeHeapElement>::new();

        if amount == 0 {
            return Err(GraphError::Amount(
                "Amount must be greater than 0".to_string(),
            ));
        }

        if source == target {
            return Err(GraphError::PathFind(
                "source and target are the same".to_string(),
            ));
        }
        let Some(source_node) = self.nodes.get(&source) else {
            return Err(GraphError::PathFind("source node not found".to_string()));
        };
        let Some(_target_node) = self.nodes.get(&target) else {
            return Err(GraphError::PathFind("target node not found".to_string()));
        };
        // initialize the target node
        nodes_heap.push(NodeHeapElement {
            node_id: target,
            weight: 0,
            distance: 0,
            amount_received: amount,
            fee_charged: 0,
            probability: 1.0,
            next_hop: None,
            incoming_cltv_height: 0,
        });
        loop {
            nodes_visited += 1;
            let Some(cur_hop) = nodes_heap.pop() else {
                break;
            };

            if cur_hop.node_id == source {
                break;
            }

            for (from, channel_info, channel_update) in self.get_node_inbounds(cur_hop.node_id) {
                edges_expanded += 1;
                // if charge inbound fees for exit hop
                let fee_rate = channel_update.fee_rate;
                let next_hop_received_amount = cur_hop.amount_received;
                let fee = self.calculate_fee(next_hop_received_amount, fee_rate as u128);
                let amount_to_send = next_hop_received_amount + fee;

                debug!(
                    "fee_rate: {:?} next_hop_received_amount: {:?}, fee: {:?} amount_to_send: {:?} channel_capacity: {:?} htlc_max_value: {:?}",
                    fee_rate, next_hop_received_amount, fee, amount_to_send, channel_info.capacity(), channel_update.htlc_maximum_value
                );

                if udt_type_script != channel_info.announcement_msg.udt_type_script {
                    continue;
                }

                // if the amount to send is greater than the amount we have, skip this edge
                if let Some(max_fee_amount) = max_fee_amount {
                    if amount_to_send > amount + max_fee_amount {
                        debug!(
                            "amount_to_send: {:?} is greater than sum_amount sum_amount: {:?}",
                            amount_to_send,
                            amount + max_fee_amount
                        );
                        continue;
                    }
                }
                // check to make sure the current hop can send the amount
                // if `htlc_maximum_value` equals 0, it means there is no limit
                if amount_to_send > channel_info.capacity()
                    || (channel_update.htlc_maximum_value != 0
                        && amount_to_send > channel_update.htlc_maximum_value)
                {
                    debug!(
                        "amount_to_send is greater than channel capacity: {:?} capacity: {:?}, htlc_max_value: {:?}",
                        amount_to_send,
                        channel_info.capacity(),
                        channel_update.htlc_maximum_value
                    );
                    continue;
                }
                if amount_to_send < channel_update.htlc_minimum_value {
                    debug!(
                        "amount_to_send is less than htlc_minimum_value: {:?} min_value: {:?}",
                        amount_to_send, channel_update.htlc_minimum_value
                    );
                    continue;
                }
                let incomming_cltv = cur_hop.incoming_cltv_height
                    + if from == source {
                        0
                    } else {
                        channel_update.cltv_expiry_delta
                    };

                let probability = cur_hop.probability
                    * ProbabilityEvaluator::evaluate_probability(
                        from,
                        cur_hop.node_id,
                        amount_to_send,
                        channel_info.capacity(),
                    );

                if probability < DEFAULT_MIN_PROBABILITY {
                    debug!("probability is too low: {:?}", probability);
                    continue;
                }
                debug!("probability: {:?}", probability);
                let agg_weight =
                    self.edge_weight(amount_to_send, fee, channel_update.cltv_expiry_delta);
                let weight = cur_hop.weight + agg_weight;
                let distance = self.calculate_distance_based_probability(probability, weight);

                if let Some(node) = distances.get(&from) {
                    if distance >= node.distance {
                        continue;
                    }
                }
                // info!("weight: {:?} dist: {:?} fee: {:?}", weight, dist, fee);
                // TODO: update weight and distance here
                let node: NodeHeapElement = NodeHeapElement {
                    node_id: from,
                    weight,
                    distance,
                    amount_received: amount_to_send,
                    incoming_cltv_height: incomming_cltv,
                    fee_charged: fee,
                    probability,
                    next_hop: Some((cur_hop.node_id, channel_info.out_point())),
                };
                distances.insert(node.node_id, node.clone());
                nodes_heap.push_or_fix(node);
            }
        }

        let mut current = source_node.node_id;
        while current != target {
            if let Some(elem) = distances.get(&current) {
                let next_hop = elem.next_hop.as_ref().expect("next_hop is none");
                result.push(PathEdge {
                    target: next_hop.0,
                    channel_outpoint: next_hop.1.clone(),
                });
                current = next_hop.0;
            } else {
                break;
            }
        }

        info!(
            "get_route: nodes visited: {}, edges expanded: {}, time: {:?}",
            nodes_visited,
            edges_expanded,
            started_time.elapsed()
        );
        if result.is_empty() || current != target {
            return Err(GraphError::PathFind("no path found".to_string()));
        }
        Ok(result)
    }

    fn edge_weight(&self, amount: u128, fee: u128, cltv_expiry_delta: u64) -> u128 {
        let risk_factor: u128 = 15;
        let time_lock_penalty = amount * cltv_expiry_delta as u128 * (risk_factor / 1000000000);
        fee + time_lock_penalty
    }

    fn calculate_distance_based_probability(&self, probability: f64, weight: u128) -> u128 {
        // FIXME: set this to configurable parameters
        let weight = weight as f64;
        let time_pref = 0.5_f64;
        let default_attemp_cost = 0.1_f64;
        let penalty = default_attemp_cost * (1.0 / (0.5 - time_pref / 2.0) - 1.0);
        weight as u128 + (penalty / probability) as u128
    }
}

pub trait NetworkGraphStateStore {
    fn get_channels(&self, outpoint: Option<OutPoint>) -> Vec<ChannelInfo>;
    fn get_nodes(&self, peer_id: Option<Pubkey>) -> Vec<NodeInfo>;
    fn get_nodes_with_params(
        &self,
        limit: usize,
        after: Option<JsonBytes>,
        node_id: Option<Pubkey>,
    ) -> (Vec<NodeInfo>, JsonBytes);
    fn get_channels_with_params(
        &self,
        limit: usize,
        after: Option<JsonBytes>,
        outpoint: Option<OutPoint>,
    ) -> (Vec<ChannelInfo>, JsonBytes);
    fn insert_channel(&self, channel: ChannelInfo);
    fn insert_node(&self, node: NodeInfo);
    fn insert_connected_peer(&self, peer_id: PeerId, multiaddr: Multiaddr);
    fn get_connected_peer(&self, peer_id: Option<PeerId>) -> Vec<(PeerId, Multiaddr)>;
    fn remove_connected_peer(&self, peer_id: &PeerId);
    fn get_payment_session(&self, payment_hash: Hash256) -> Option<PaymentSession>;
    fn insert_payment_session(&self, session: PaymentSession);
}

#[derive(Clone, Debug, PartialEq, Serialize, Deserialize)]
pub enum PaymentSessionStatus {
    // initial status, payment session is created, no HTLC is sent
    Created,
    // related HTLC is send and waiting for the response
    Inflight,
    // related HTLC is successfully settled
    Success,
    // related HTLC is failed
    Failed,
}

#[derive(Clone, Debug, Serialize, Deserialize)]
pub struct PaymentSession {
    pub request: SendPaymentData,
    pub retried_times: u32,
    pub last_error: Option<String>,
    pub try_limit: u32,
    pub status: PaymentSessionStatus,
    pub created_time: u128,
    pub last_updated_time: u128,
}

impl PaymentSession {
    pub fn new(request: SendPaymentData, try_limit: u32) -> Self {
        let now = std::time::UNIX_EPOCH.elapsed().unwrap().as_millis();
        Self {
            request,
            retried_times: 0,
            last_error: None,
            try_limit,
            status: PaymentSessionStatus::Created,
            created_time: now,
            last_updated_time: now,
        }
    }

    pub fn payment_hash(&self) -> Hash256 {
        self.request.payment_hash
    }

    pub fn set_status(&mut self, status: PaymentSessionStatus) {
        self.status = status;
    }

    pub fn set_failed_status(&mut self, error: String) {
        self.status = PaymentSessionStatus::Failed;
        self.last_error = Some(error);
    }
}

#[cfg(test)]
mod tests {
    use super::*;
    use crate::fiber::network::SendPaymentData;
    use crate::fiber::test_utils::{generate_keypair, generate_pubkey};
    use crate::store::Store;
    use ckb_types::prelude::Entity;
    use secp256k1::{PublicKey, SecretKey, XOnlyPublicKey};

    fn generate_keys(num: usize) -> Vec<PublicKey> {
        let mut keys = vec![];
        for _ in 0..num {
            keys.push(generate_pubkey());
        }
        keys
    }

    fn generate_key_pairs(num: usize) -> Vec<(SecretKey, PublicKey)> {
        let mut keys = vec![];
        for _ in 0..num {
            keys.push(generate_keypair());
        }
        keys
    }

    struct MockNetworkGraph {
        pub keys: Vec<PublicKey>,
        pub edges: Vec<(usize, usize, OutPoint)>,
        pub graph: NetworkGraph<Store>,
    }

    impl MockNetworkGraph {
        pub fn new(node_num: usize) -> Self {
            let temp_path = tempfile::tempdir().unwrap();
            let store = Store::new(temp_path.path());
            let keypairs = generate_key_pairs(node_num + 1);
            let (secret_key1, public_key1) = keypairs[0];
            let mut graph = NetworkGraph::new(store, public_key1.into());
            graph.add_node(NodeInfo {
                node_id: public_key1.into(),
                timestamp: 0,
                anouncement_msg: NodeAnnouncement::new(
                    "node0".into(),
                    vec![],
                    &secret_key1.into(),
                    0,
                ),
            });
            for i in 1..keypairs.len() {
                let (sk, pk) = keypairs[i];
                let node = NodeInfo {
                    node_id: pk.into(),
                    timestamp: 0,
                    anouncement_msg: NodeAnnouncement::new(
                        format!("node{i}").as_str().into(),
                        vec![],
                        &sk.into(),
                        0,
                    ),
                };
                graph.add_node(node);
            }
            Self {
                keys: keypairs.into_iter().map(|x| x.1).collect(),
                edges: vec![],
                graph,
            }
        }

        pub fn add_edge_with_config(
            &mut self,
            node_a: usize,
            node_b: usize,
            capacity: Option<u128>,
            fee_rate: Option<u128>,
            min_htlc_value: Option<u128>,
            max_htlc_value: Option<u128>,
            udt_type_script: Option<Script>,
        ) {
            let public_key1 = self.keys[node_a];
            let public_key2 = self.keys[node_b];
            let idx = self.edges.len() + 1;
            let channel_outpoint = OutPoint::from_slice(&[idx as u8; 36]).unwrap();
            self.edges.push((node_a, node_b, channel_outpoint.clone()));
            let channel_info = ChannelInfo {
                funding_tx_block_number: 0,
                funding_tx_index: 0,
                announcement_msg: ChannelAnnouncement {
                    chain_hash: get_chain_hash(),
                    node1_id: public_key1.into(),
                    node2_id: public_key2.into(),
                    channel_outpoint: channel_outpoint.clone(),
                    node1_signature: None,
                    node2_signature: None,
                    capacity: capacity.unwrap_or(1000),
                    ckb_key: XOnlyPublicKey::from_slice([0x01; 32].as_ref()).unwrap(),
                    ckb_signature: None,
                    udt_type_script,
                    features: 0,
                },
                timestamp: 0,
                node1_to_node2: None,
                node2_to_node1: None,
            };
            self.graph.add_channel(channel_info);
            let channel_update = ChannelUpdate {
                signature: None,
                chain_hash: get_chain_hash(),
                version: 0,
                message_flags: 1,
                channel_flags: 0,
                tlc_locktime_expiry_delta: 144,
                tlc_fee_proportional_millionths: fee_rate.unwrap_or(0),
                tlc_maximum_value: max_htlc_value.unwrap_or(10000),
                tlc_minimum_value: min_htlc_value.unwrap_or(0),
                channel_outpoint: channel_outpoint.clone(),
            };
            self.graph.process_channel_update(channel_update).unwrap();
        }

        pub fn add_edge(
            &mut self,
            node_a: usize,
            node_b: usize,
            capacity: Option<u128>,
            fee_rate: Option<u128>,
        ) {
            self.add_edge_with_config(
                node_a,
                node_b,
                capacity,
                fee_rate,
                Some(0),
                Some(10000),
                None,
            );
        }

        pub fn add_edge_udt(
            &mut self,
            node_a: usize,
            node_b: usize,
            capacity: Option<u128>,
            fee_rate: Option<u128>,
            udt_type_script: Script,
        ) {
            self.add_edge_with_config(
                node_a,
                node_b,
                capacity,
                fee_rate,
                Some(0),
                Some(10000),
                Some(udt_type_script),
            );
        }

        pub fn find_route(
            &self,
            source: usize,
            target: usize,
            amount: u128,
            max_fee: u128,
        ) -> Result<Vec<PathEdge>, GraphError> {
            let source = self.keys[source].into();
            let target = self.keys[target].into();
            self.graph
                .find_route(source, target, amount, Some(max_fee), None)
        }

        pub fn find_route_udt(
            &self,
            source: usize,
            target: usize,
            amount: u128,
            max_fee: u128,
            udt_type_script: Script,
        ) -> Result<Vec<PathEdge>, GraphError> {
            let source = self.keys[source].into();
            let target = self.keys[target].into();
            self.graph
                .find_route(source, target, amount, Some(max_fee), Some(udt_type_script))
        }
    }

    #[test]
    fn test_graph_connected_peers() {
        let temp_path = tempfile::tempdir().unwrap();
        let store = Store::new(temp_path.path());
        let keys = generate_keys(1);
        let public_key1 = keys[0];
        let mut network_graph = NetworkGraph::new(store, public_key1.into());

        let peer_id = PeerId::random();
        let address: Multiaddr = "/ip4/127.0.0.1/tcp/10000".parse().unwrap();
        network_graph.add_connected_peer(&peer_id, address.clone());

        let connected_peers = network_graph.get_connected_peers();
        assert_eq!(connected_peers.len(), 1);
        assert_eq!(connected_peers[0], (&peer_id, &address));

        network_graph.reset();
        let connected_peers = network_graph.get_connected_peers();
        assert_eq!(connected_peers.len(), 0);

        // load from db
        network_graph.load_from_store();
        let connected_peers = network_graph.get_connected_peers();
        assert_eq!(connected_peers.len(), 1);
        assert_eq!(connected_peers[0], (&peer_id, &address));

        network_graph.remove_connected_peer(&peer_id);
        let connected_peers = network_graph.get_connected_peers();
        assert_eq!(connected_peers.len(), 0);

        network_graph.load_from_store();
        let connected_peers = network_graph.get_connected_peers();
        assert_eq!(connected_peers.len(), 0);
    }

    #[test]
    fn test_graph_channel_info() {
        let mut mock_network = MockNetworkGraph::new(1);
        mock_network.add_edge(0, 1, Some(1000), Some(1));
        for i in 1..=mock_network.edges.len() {
            let channel_info = mock_network
                .graph
                .get_channel(&OutPoint::from_slice(&[i as u8; 36]).unwrap());
            assert!(channel_info.is_some());

            let channel_info = channel_info.unwrap();
            let channel_info_ser = serde_json::to_string(&channel_info).unwrap();
            let channel_info_de: ChannelInfo = serde_json::from_str(&channel_info_ser).unwrap();
            assert_eq!(*channel_info, channel_info_de);
        }
    }

    #[test]
    fn test_graph_graph_apis() {
        let mut mock_network = MockNetworkGraph::new(4);
        let node1 = mock_network.keys[1];
        let node2 = mock_network.keys[2];
        let node3 = mock_network.keys[3];
        assert!(mock_network.graph.get_node(node1.into()).is_some());
        assert!(mock_network.graph.get_node(node2.into()).is_some());

        let node1_channels = mock_network.graph.get_channels_by_peer(node1.into());
        assert_eq!(node1_channels.count(), 0);
        let node2_channels = mock_network.graph.get_channels_by_peer(node2.into());
        assert_eq!(node2_channels.count(), 0);

        mock_network.add_edge(1, 2, Some(1000), Some(1));
        let node1_channels = mock_network.graph.get_channels_by_peer(node1.into());
        assert_eq!(node1_channels.count(), 1);
        let node2_channels = mock_network.graph.get_channels_by_peer(node2.into());
        assert_eq!(node2_channels.count(), 1);

        mock_network.add_edge(1, 3, Some(1000), Some(1));
        let node1_channels = mock_network.graph.get_channels_by_peer(node1.into());
        assert_eq!(node1_channels.count(), 2);

        let node1_channels = mock_network.graph.get_channels_by_peer(node3.into());
        assert_eq!(node1_channels.count(), 1);
    }

    #[test]
    fn test_graph_find_path_basic() {
        let mut network = MockNetworkGraph::new(4);
        network.add_edge(1, 2, Some(1), Some(2));
        let node2 = network.keys[2];

        let route = network.find_route(1, 2, 100, 1000);
        assert!(route.is_err());

        network.add_edge(1, 2, Some(120), Some(2));
        let route = network.find_route(1, 2, 100, 1000);
        assert!(route.is_ok());
        let route = route.unwrap();
        assert_eq!(route.len(), 1);
        assert_eq!(route[0].target, node2.into());
        assert_eq!(route[0].channel_outpoint, network.edges[1].2);

        let route = network.find_route(1, 3, 10, 100);
        assert!(route.is_err());
    }

    #[test]
    fn test_graph_find_path_three_nodes() {
        let mut network = MockNetworkGraph::new(3);
        network.add_edge(1, 2, Some(500), Some(2));
        network.add_edge(2, 3, Some(500), Some(2));
        let node2 = network.keys[2];
        let node3 = network.keys[3];

        // Test route from node 1 to node 3
        let route = network.find_route(1, 3, 100, 1000);
        assert!(route.is_ok());
        let route = route.unwrap();
        assert_eq!(route.len(), 2);
        assert_eq!(route[0].target, node2.into());
        assert_eq!(route[1].target, node3.into());
        assert_eq!(route[0].channel_outpoint, network.edges[0].2);
        assert_eq!(route[1].channel_outpoint, network.edges[1].2);

        // Test route from node 1 to node 2
        let route = network.find_route(1, 2, 100, 1000);
        assert!(route.is_ok());
        let route = route.unwrap();
        assert_eq!(route.len(), 1);
        assert_eq!(route[0].target, node2.into());
        assert_eq!(route[0].channel_outpoint, network.edges[0].2);

        // Test route from node 2 to node 3
        let route = network.find_route(2, 3, 100, 1000);
        assert!(route.is_ok());
        let route = route.unwrap();
        assert_eq!(route.len(), 1);
        assert_eq!(route[0].target, node3.into());
        assert_eq!(route[0].channel_outpoint, network.edges[1].2);

        // Test route from node 3 to node 1 (should fail)
        let route = network.find_route(3, 1, 100, 1000);
        assert!(route.is_err());
    }

    #[test]
    fn test_graph_find_path_fee() {
        let mut network = MockNetworkGraph::new(5);

        network.add_edge(1, 2, Some(1000), Some(30000));
        network.add_edge(2, 4, Some(1000), Some(10000));

        network.add_edge(1, 3, Some(1000), Some(20000));
        network.add_edge(3, 4, Some(1000), Some(10000));

        let route = network.find_route(1, 4, 100, 1000);

        assert!(route.is_ok());
        let route = route.unwrap();

        // make sure we choose the path with lower fees
        assert_eq!(route.len(), 2);
        assert_eq!(route[0].channel_outpoint, network.edges[2].2);
        assert_eq!(route[1].channel_outpoint, network.edges[3].2);
    }

    #[test]
    fn test_graph_find_path_direct_linear() {
        let mut network = MockNetworkGraph::new(6);

        network.add_edge(1, 2, Some(1000), Some(4));
        network.add_edge(2, 3, Some(1000), Some(3));
        network.add_edge(3, 4, Some(1000), Some(2));
        network.add_edge(4, 5, Some(1000), Some(1));

        let route = network.find_route(1, 5, 100, 1000);

        assert!(route.is_ok());
        let route = route.unwrap();

        assert_eq!(route.len(), 4);
        assert_eq!(route[0].channel_outpoint, network.edges[0].2);
        assert_eq!(route[1].channel_outpoint, network.edges[1].2);
        assert_eq!(route[2].channel_outpoint, network.edges[2].2);
        assert_eq!(route[3].channel_outpoint, network.edges[3].2);
    }

    #[test]
    fn test_graph_find_path_cycle() {
        let mut network = MockNetworkGraph::new(6);

        network.add_edge(1, 2, Some(1000), Some(4));
        network.add_edge(2, 3, Some(1000), Some(3));
        network.add_edge(3, 1, Some(1000), Some(2));

        let route = network.find_route(1, 3, 100, 1000);

        assert!(route.is_ok());

        network.add_edge(3, 4, Some(1000), Some(2));
        network.add_edge(4, 5, Some(1000), Some(1));

        let route = network.find_route(1, 5, 100, 1000);
        assert!(route.is_ok());
    }

    #[test]
    fn test_graph_find_path_cycle_in_middle() {
        let mut network = MockNetworkGraph::new(6);

        network.add_edge(1, 2, Some(1000), Some(4));

        network.add_edge(2, 3, Some(1000), Some(3));
        network.add_edge(3, 4, Some(1000), Some(2));
        network.add_edge(4, 2, Some(1000), Some(2));

        network.add_edge(4, 5, Some(1000), Some(1));

        let route = network.find_route(1, 5, 100, 1000);
        assert!(route.is_ok());
    }

    #[test]
    fn test_graph_find_path_loop_exit() {
        let mut network = MockNetworkGraph::new(6);

        // node2 and node3 are connected with each other, node1 is disconnected
        network.add_edge(2, 3, Some(1000), Some(3));
        network.add_edge(3, 2, Some(1000), Some(2));

        let route = network.find_route(1, 3, 100, 1000);
        assert!(route.is_err());

        // now add a path from node1 to node2, so that node1 can reach node3
        network.add_edge(1, 2, Some(1000), Some(4));
        let route = network.find_route(1, 3, 100, 1000);
        assert!(route.is_ok());
    }

    #[test]
    fn test_graph_find_path_amount_failed() {
        let mut network = MockNetworkGraph::new(6);

        network.add_edge(1, 2, Some(1000), Some(4));
        network.add_edge(2, 3, Some(1000), Some(4));
        network.add_edge(3, 4, Some(1000), Some(4));
        network.add_edge(4, 5, Some(1000), Some(1));

        let route = network.find_route(1, 5, 1000, 10);
        assert!(route.is_err());
    }

    #[test]
    fn test_graph_find_optimal_path() {
        let mut network = MockNetworkGraph::new(6);

        // Direct path with high fee
        network.add_edge(1, 5, Some(2000), Some(50000));

        // Longer path with lower total fee
        network.add_edge(1, 2, Some(2000), Some(10000));
        network.add_edge(2, 3, Some(2000), Some(10000));
        network.add_edge(3, 4, Some(2000), Some(10000));
        network.add_edge(4, 5, Some(2000), Some(10000));

        // Path with insufficient capacity
        network.add_edge(1, 6, Some(500), Some(10000));
        network.add_edge(6, 5, Some(500), Some(10000));

        let route = network.find_route(1, 5, 1000, 1000);
        assert!(route.is_ok());
        let route = route.unwrap();

        // Check that the algorithm chose the longer path with lower fees
        assert_eq!(route.len(), 4);
        assert_eq!(route[0].channel_outpoint, network.edges[1].2);
        assert_eq!(route[1].channel_outpoint, network.edges[2].2);
        assert_eq!(route[2].channel_outpoint, network.edges[3].2);
        assert_eq!(route[3].channel_outpoint, network.edges[4].2);

        // Test with a smaller amount that allows using the direct path
        let small_route = network.find_route(1, 5, 100, 100);
        assert!(small_route.is_ok());
        let small_route = small_route.unwrap();

        // Check that the algorithm chose the direct path for a smaller amount
        assert_eq!(small_route.len(), 2);
        assert_eq!(small_route[0].channel_outpoint, network.edges[5].2);
        assert_eq!(small_route[1].channel_outpoint, network.edges[6].2);
    }

    #[test]
    fn test_graph_find_path_err() {
        let mut network = MockNetworkGraph::new(6);
        let (node1, _node5) = (network.keys[1], network.keys[5]);

        network.add_edge(1, 2, Some(1000), Some(4));
        let route = network.find_route(1, 1, 100, 1000);
        assert!(route.is_err());

        let no_exits_public_key = network.keys[0];
        let route = network.graph.find_route(
            node1.into(),
            no_exits_public_key.into(),
            100,
            Some(1000),
            None,
        );
        assert!(route.is_err());

        let route = network.graph.find_route(
            no_exits_public_key.into(),
            node1.into(),
            100,
            Some(1000),
            None,
        );
        assert!(route.is_err());
    }

    #[test]
    fn test_graph_build_route_three_nodes() {
        let mut network = MockNetworkGraph::new(3);
        network.add_edge(0, 2, Some(500), Some(2));
        network.add_edge(2, 3, Some(500), Some(2));
        let _node0 = network.keys[0];
        let node2 = network.keys[2];
        let node3 = network.keys[3];
        // Test build route from node1 to node3
        let route = network.graph.build_route(SendPaymentData {
            target_pubkey: node3.into(),
            amount: 100,
            payment_hash: Hash256::default(),
            invoice: None,
            final_cltv_delta: Some(100),
            timeout: Some(10),
            max_fee_amount: Some(1000),
            max_parts: None,
            keysend: false,
            udt_type_script: None,
            preimage: None,
        });
        eprintln!("return {:?}", route);
        assert!(route.is_ok());
        let route = route.unwrap();
        assert_eq!(route.len(), 3);
        assert_eq!(route[0].channel_outpoint, Some(network.edges[0].2.clone()));
        assert_eq!(route[1].channel_outpoint, Some(network.edges[1].2.clone()));

        assert_eq!(route[0].next_hop, Some(node2.into()));
        assert_eq!(route[1].next_hop, Some(node3.into()));
        assert_eq!(route[2].next_hop, None);

        assert_eq!(route[0].amount, 101);
        assert_eq!(route[1].amount, 100);
        assert_eq!(route[2].amount, 100);
    }

    #[test]
    fn test_graph_build_route_exceed_max_htlc_value() {
        let mut network = MockNetworkGraph::new(3);
        // Add edges with max_htlc_value set to 50
        network.add_edge_with_config(0, 2, Some(500), Some(2), None, Some(50), None);
        network.add_edge_with_config(2, 3, Some(500), Some(2), None, Some(50), None);
        let node3 = network.keys[3];

        // Test build route from node1 to node3 with amount exceeding max_htlc_value
        let route = network.graph.build_route(SendPaymentData {
            target_pubkey: node3.into(),
            amount: 100, // Exceeds max_htlc_value of 50
            payment_hash: Hash256::default(),
            invoice: None,
            final_cltv_delta: Some(100),
            timeout: Some(10),
            max_fee_amount: Some(1000),
            max_parts: None,
            keysend: false,
            udt_type_script: None,
            preimage: None,
        });
        assert!(route.is_err());
    }

    #[test]
    fn test_graph_build_route_below_min_htlc_value() {
        let mut network = MockNetworkGraph::new(3);
        // Add edges with min_htlc_value set to 50
        network.add_edge_with_config(0, 2, Some(500), Some(2), Some(50), None, None);
        network.add_edge_with_config(2, 3, Some(500), Some(2), Some(50), None, None);
        let node3 = network.keys[3];

        // Test build route from node1 to node3 with amount below min_htlc_value
        let route = network.graph.build_route(SendPaymentData {
            target_pubkey: node3.into(),
            amount: 10, // Below min_htlc_value of 50
            payment_hash: Hash256::default(),
            invoice: None,
            final_cltv_delta: Some(100),
            timeout: Some(10),
            max_fee_amount: Some(1000),
            max_parts: None,
            keysend: false,
            udt_type_script: None,
            preimage: None,
        });
        assert!(route.is_err());
    }

    #[test]
    fn test_graph_find_path_udt() {
        let mut network = MockNetworkGraph::new(3);
        let udt_type_script = Script::default();
        network.add_edge_udt(1, 2, Some(1000), Some(1), udt_type_script.clone());
        let node2 = network.keys[2];

        let route = network.find_route_udt(1, 2, 100, 1000, udt_type_script.clone());
        assert!(route.is_ok());

        let route = route.unwrap();
        assert_eq!(route.len(), 1);
        assert_eq!(route[0].target, node2.into());
        assert_eq!(route[0].channel_outpoint, network.edges[0].2);

        let route = network.find_route(1, 3, 10, 100);
        assert!(route.is_err());
    }
}<|MERGE_RESOLUTION|>--- conflicted
+++ resolved
@@ -455,31 +455,11 @@
         self.connected_peer_addresses.clear();
     }
 
-<<<<<<< HEAD
+    /// Returns a list of `PaymentHopData` for all nodes in the route, including the origin and the target node.
     pub fn build_route(
         &self,
         payment_request: SendPaymentData,
-    ) -> Result<Vec<OnionInfo>, GraphError> {
-=======
-    pub fn init_payment_session(&self, payment_request: SendPaymentCommand) -> PaymentSession {
-        let payment_session = PaymentSession::new(payment_request, 3);
-        if let Some(session) = self
-            .store
-            .get_payment_session(payment_session.payment_hash())
-        {
-            return session;
-        } else {
-            self.store.insert_payment_session(payment_session.clone());
-            payment_session
-        }
-    }
-
-    /// Returns a list of `PaymentHopData` for all nodes in the route, including the origin and the target node.
-    pub fn build_route(
-        &self,
-        payment_request: SendPaymentCommand,
     ) -> Result<Vec<PaymentHopData>, GraphError> {
->>>>>>> 832a4033
         let source = self.get_source_pubkey();
         let target = payment_request.target_pubkey;
         let amount = payment_request.amount;
